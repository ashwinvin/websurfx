//! This module provides the functionality to handle different routes of the `websurfx`
//! meta search engine website and provide appropriate response to each route/page
//! when requested.

use std::fs::read_to_string;

use crate::{
    cache::cacher::RedisCache,
    config::parser::Config,
    engines::engine_models::EngineHandler,
    handler::paths::{file_path, FileType},
    results::{aggregation_models::SearchResults, aggregator::aggregate},
};
use actix_web::{get, web, HttpRequest, HttpResponse};
use handlebars::Handlebars;
use serde::Deserialize;
use tokio::join;

// ---- Constants ----
/// Initialize redis cache connection once and store it on the heap.
const REDIS_CACHE: async_once_cell::OnceCell<RedisCache> = async_once_cell::OnceCell::new();

/// A named struct which deserializes all the user provided search parameters and stores them.
///
/// # Fields
///
/// * `q` - It stores the search parameter option `q` (or query in simple words)
/// of the search url.
/// * `page` - It stores the search parameter `page` (or pageno in simple words)
/// of the search url.
#[derive(Deserialize)]
struct SearchParams {
    q: Option<String>,
    page: Option<u32>,
}

/// Handles the route of index page or main page of the `websurfx` meta search engine website.
#[get("/")]
pub async fn index(
    hbs: web::Data<Handlebars<'_>>,
    config: web::Data<Config>,
) -> Result<HttpResponse, Box<dyn std::error::Error>> {
    let page_content: String = hbs.render("index", &config.style).unwrap();
    Ok(HttpResponse::Ok().body(page_content))
}

/// Handles the route of any other accessed route/page which is not provided by the
/// website essentially the 404 error page.
pub async fn not_found(
    hbs: web::Data<Handlebars<'_>>,
    config: web::Data<Config>,
) -> Result<HttpResponse, Box<dyn std::error::Error>> {
    let page_content: String = hbs.render("404", &config.style)?;

    Ok(HttpResponse::Ok()
        .content_type("text/html; charset=utf-8")
        .body(page_content))
}

/// A named struct which is used to deserialize the cookies fetched from the client side.
///
/// # Fields
///
/// * `theme` - It stores the theme name used in the website.
/// * `colorscheme` - It stores the colorscheme name used for the website theme.
/// * `engines` - It stores the user selected upstream search engines selected from the UI.
#[allow(dead_code)]
#[derive(Deserialize)]
struct Cookie<'a> {
    theme: &'a str,
    colorscheme: &'a str,
    engines: Vec<&'a str>,
}

/// Handles the route of search page of the `websurfx` meta search engine website and it takes
/// two search url parameters `q` and `page` where `page` parameter is optional.
///
/// # Example
///
/// ```bash
/// curl "http://127.0.0.1:8080/search?q=sweden&page=1"
/// ```
///
/// Or
///
/// ```bash
/// curl "http://127.0.0.1:8080/search?q=sweden"
/// ```
#[get("/search")]
pub async fn search(
    hbs: web::Data<Handlebars<'_>>,
    req: HttpRequest,
    config: web::Data<Config>,
) -> Result<HttpResponse, Box<dyn std::error::Error>> {
    let params = web::Query::<SearchParams>::from_query(req.query_string())?;
    match &params.q {
        Some(query) => {
            if query.trim().is_empty() {
                return Ok(HttpResponse::Found()
                    .insert_header(("location", "/"))
                    .finish());
            }
            let page = match &params.page {
                Some(page) => *page,
                None => 1,
            };

            let (_, results, _) = join!(
                results(
                    format!(
                        "http://{}:{}/search?q={}&page={}",
                        config.binding_ip,
                        config.port,
                        query,
                        page - 1
                    ),
                    &config,
                    query,
                    page - 1,
                    &req,
                ),
                results(
                    format!(
                        "http://{}:{}/search?q={}&page={}",
                        config.binding_ip, config.port, query, page
                    ),
                    &config,
                    query,
                    page,
                    &req,
                ),
                results(
                    format!(
                        "http://{}:{}/search?q={}&page={}",
                        config.binding_ip,
                        config.port,
                        query,
                        page + 1
                    ),
                    &config,
                    query,
                    page + 1,
                    &req,
                )
            );

            let page_content: String = hbs.render("search", &results?)?;
            Ok(HttpResponse::Ok().body(page_content))
        }
        None => Ok(HttpResponse::Found()
            .insert_header(("location", "/"))
            .finish()),
    }
}

/// Fetches the results for a query and page.
/// First checks the redis cache, if that fails it gets proper results
async fn results(
    url: String,
    config: &Config,
    query: &str,
    page: u32,
    req: &HttpRequest,
) -> Result<SearchResults, Box<dyn std::error::Error>> {
<<<<<<< HEAD
    let redis_cache: RedisCache = REDIS_CACHE
        .get_or_init(async {
            // Initialize redis cache connection pool only one and store it in the heap.
            RedisCache::new(&config.redis_url, 5).await.unwrap()
        })
        .await
        .clone();

    // fetch the cached results json.
    let cached_results_json: Result<String, error_stack::Report<crate::cache::error::PoolError>> =
        redis_cache.clone().cached_json(&url).await;
=======
    //Initialize redis cache connection struct
    let mut redis_cache = RedisCache::new(&config.redis_url, 5).await?;
    // fetch the cached results json.
    let cached_results_json = redis_cache.cached_json(&url).await;
>>>>>>> b3b914d9
    // check if fetched cache results was indeed fetched or it was an error and if so
    // handle the data accordingly.
    match cached_results_json {
        Ok(results) => Ok(serde_json::from_str::<SearchResults>(&results)?),
        Err(_) => {
            // check if the cookie value is empty or not if it is empty then use the
            // default selected upstream search engines from the config file otherwise
            // parse the non-empty cookie and grab the user selected engines from the
            // UI and use that.
            let mut results: SearchResults = match req.cookie("appCookie") {
                Some(cookie_value) => {
                    let cookie_value: Cookie = serde_json::from_str(cookie_value.name_value().1)?;

                    let engines: Vec<EngineHandler> = cookie_value
                        .engines
                        .iter()
                        .filter_map(|name| EngineHandler::new(name))
                        .collect();

                    aggregate(
                        query,
                        page,
                        config.aggregator.random_delay,
                        config.debug,
                        &engines,
                        config.request_timeout,
                    )
                    .await?
                }
                None => {
                    aggregate(
                        query,
                        page,
                        config.aggregator.random_delay,
                        config.debug,
                        &config.upstream_search_engines,
                        config.request_timeout,
                    )
                    .await?
                }
            };
<<<<<<< HEAD
            results.add_style(&config.style);
            redis_cache
                .clone()
=======

            results.add_style(&config.style);
            redis_cache
>>>>>>> b3b914d9
                .cache_results(&serde_json::to_string(&results)?, &url)
                .await?;
            Ok(results)
        }
    }
}

/// Handles the route of robots.txt page of the `websurfx` meta search engine website.
#[get("/robots.txt")]
pub async fn robots_data(_req: HttpRequest) -> Result<HttpResponse, Box<dyn std::error::Error>> {
    let page_content: String =
        read_to_string(format!("{}/robots.txt", file_path(FileType::Theme)?))?;
    Ok(HttpResponse::Ok()
        .content_type("text/plain; charset=ascii")
        .body(page_content))
}

/// Handles the route of about page of the `websurfx` meta search engine website.
#[get("/about")]
pub async fn about(
    hbs: web::Data<Handlebars<'_>>,
    config: web::Data<Config>,
) -> Result<HttpResponse, Box<dyn std::error::Error>> {
    let page_content: String = hbs.render("about", &config.style)?;
    Ok(HttpResponse::Ok().body(page_content))
}

/// Handles the route of settings page of the `websurfx` meta search engine website.
#[get("/settings")]
pub async fn settings(
    hbs: web::Data<Handlebars<'_>>,
    config: web::Data<Config>,
) -> Result<HttpResponse, Box<dyn std::error::Error>> {
    let page_content: String = hbs.render("settings", &config.style)?;
    Ok(HttpResponse::Ok().body(page_content))
}<|MERGE_RESOLUTION|>--- conflicted
+++ resolved
@@ -162,7 +162,6 @@
     page: u32,
     req: &HttpRequest,
 ) -> Result<SearchResults, Box<dyn std::error::Error>> {
-<<<<<<< HEAD
     let redis_cache: RedisCache = REDIS_CACHE
         .get_or_init(async {
             // Initialize redis cache connection pool only one and store it in the heap.
@@ -174,12 +173,6 @@
     // fetch the cached results json.
     let cached_results_json: Result<String, error_stack::Report<crate::cache::error::PoolError>> =
         redis_cache.clone().cached_json(&url).await;
-=======
-    //Initialize redis cache connection struct
-    let mut redis_cache = RedisCache::new(&config.redis_url, 5).await?;
-    // fetch the cached results json.
-    let cached_results_json = redis_cache.cached_json(&url).await;
->>>>>>> b3b914d9
     // check if fetched cache results was indeed fetched or it was an error and if so
     // handle the data accordingly.
     match cached_results_json {
@@ -221,15 +214,10 @@
                     .await?
                 }
             };
-<<<<<<< HEAD
+
             results.add_style(&config.style);
             redis_cache
                 .clone()
-=======
-
-            results.add_style(&config.style);
-            redis_cache
->>>>>>> b3b914d9
                 .cache_results(&serde_json::to_string(&results)?, &url)
                 .await?;
             Ok(results)
