--- conflicted
+++ resolved
@@ -62,20 +62,13 @@
 /// A named struct which is used to deserialize the cookies fetched from the client side.
 #[allow(dead_code)]
 #[derive(Deserialize)]
-<<<<<<< HEAD
-struct Cookie {
+struct Cookie<'a> {
     /// It stores the theme name used in the website.
-    theme: String,
+    theme: &'a str,
     /// It stores the colorscheme name used for the website theme.
-    colorscheme: String,
+    colorscheme: &'a str,
     /// It stores the user selected upstream search engines selected from the UI.
-    engines: Vec<String>,
-=======
-struct Cookie<'a> {
-    theme: &'a str,
-    colorscheme: &'a str,
     engines: Vec<&'a str>,
->>>>>>> 61eaa471
 }
 
 /// Handles the route of search page of the `websurfx` meta search engine website and it takes
@@ -198,10 +191,7 @@
     req: HttpRequest,
     safe_search: u8,
 ) -> Result<SearchResults, Box<dyn std::error::Error>> {
-<<<<<<< HEAD
     // Initialize redis cache connection struct
-    let mut redis_cache = RedisCache::new(config.redis_url.clone())?;
-=======
     let mut redis_cache: RedisCache = REDIS_CACHE
         .get_or_init(async {
             // Initialize redis cache connection pool only one and store it in the heap.
@@ -209,8 +199,6 @@
         })
         .await
         .clone();
-
->>>>>>> 61eaa471
     // fetch the cached results json.
     let cached_results_json: Result<String, error_stack::Report<crate::cache::error::PoolError>> =
         redis_cache.clone().cached_json(&url).await;
